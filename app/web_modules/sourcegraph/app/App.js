--- conflicted
+++ resolved
@@ -24,32 +24,11 @@
 ]);
 
 export default class App extends React.Component {
-
-<<<<<<< HEAD
-	return (
-		<div styleName={styleName}>
-			<Helmet titleTemplate="%s · Sourcegraph" defaultTitle="Sourcegraph" />
-			<GlobalNav params={props.params} location={props.location} channelStatusCode={props.channelStatusCode}/>
-			<div styleName="main-content">
-				{props.navContext && <div styleName="breadcrumb">{props.navContext}</div>}
-				{props.main}
-			</div>
-			{!signedIn && <Footer />}
-		</div>
-	);
-}
-App.propTypes = {
-	main: reactElement,
-	navContext: reactElement,
-	location: React.PropTypes.object.isRequired,
-	params: React.PropTypes.object,
-	channelStatusCode: React.PropTypes.number,
-};
-=======
 	static propTypes = {
 		main: reactElement,
 		navContext: reactElement,
 		location: React.PropTypes.object.isRequired,
+		params: React.PropTypes.object,
 		channelStatusCode: React.PropTypes.number,
 	};
 
@@ -92,7 +71,7 @@
 		return (
 			<div styleName={this.state.styleName}>
 				<Helmet titleTemplate="%s · Sourcegraph" defaultTitle="Sourcegraph" />
-				<GlobalNav location={this.props.location} channelStatusCode={this.props.channelStatusCode}/>
+				<GlobalNav params={this.props.params} location={this.props.location} channelStatusCode={this.props.channelStatusCode}/>
 				<div styleName="main-content">
 					{this.props.navContext && <div styleName="breadcrumb">{this.props.navContext}</div>}
 					{this.props.main}
@@ -101,8 +80,6 @@
 			</div>
 		);
 	}
->>>>>>> 7f8d267e
-
 }
 
 export const rootRoute: Route = {
