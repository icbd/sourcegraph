--- conflicted
+++ resolved
@@ -333,35 +333,28 @@
         expect(buildSearchURLQuery('repo:foo/bar', SearchPatternType.regexp, false, undefined)).toBe(
             'q=repo:foo/bar&patternType=regexp'
         ))
-<<<<<<< HEAD
-    it('overrides the patternType parameter if a patternType field exists in the query', () =>
-        expect(buildSearchURLQuery('foo patternType:literal', SearchPatternType.regexp, false, undefined)).toBe(
-            'q=foo+&patternType=literal'
-        ))
-=======
     describe('removal of patternType parameter', () => {
         it('overrides the patternType parameter at the end', () => {
-            expect(buildSearchURLQuery('foo patternType:literal', SearchPatternType.regexp, false)).toBe(
+            expect(buildSearchURLQuery('foo patternType:literal', SearchPatternType.regexp, false, undefined)).toBe(
                 'q=foo&patternType=literal'
             )
         })
         it('overrides the patternType parameter at the beginning', () => {
-            expect(buildSearchURLQuery('patternType:literal foo type:diff', SearchPatternType.regexp, false)).toBe(
-                'q=foo+type:diff&patternType=literal'
-            )
+            expect(
+                buildSearchURLQuery('patternType:literal foo type:diff', SearchPatternType.regexp, false, undefined)
+            ).toBe('q=foo+type:diff&patternType=literal')
         })
         it('overrides the patternType parameter at the end with another operator', () => {
-            expect(buildSearchURLQuery('type:diff foo patternType:literal', SearchPatternType.regexp, false)).toBe(
-                'q=type:diff+foo&patternType=literal'
-            )
+            expect(
+                buildSearchURLQuery('type:diff foo patternType:literal', SearchPatternType.regexp, false, undefined)
+            ).toBe('q=type:diff+foo&patternType=literal')
         })
         it('overrides the patternType parameter in the middle', () => {
-            expect(buildSearchURLQuery('type:diff patternType:literal foo', SearchPatternType.regexp, false)).toBe(
-                'q=type:diff+foo&patternType=literal'
-            )
-        })
-    })
->>>>>>> c37d1761
+            expect(
+                buildSearchURLQuery('type:diff patternType:literal foo', SearchPatternType.regexp, false, undefined)
+            ).toBe('q=type:diff+foo&patternType=literal')
+        })
+    })
     it('builds the URL query with a case parameter if caseSensitive is true', () =>
         expect(buildSearchURLQuery('foo', SearchPatternType.literal, true, undefined)).toBe(
             'q=foo&patternType=literal&case=yes'
