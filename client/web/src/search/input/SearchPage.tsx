--- conflicted
+++ resolved
@@ -1,9 +1,6 @@
 import classNames from 'classnames'
 import * as H from 'history'
-<<<<<<< HEAD
 import React, { useCallback, useContext, useEffect, useMemo } from 'react'
-=======
-import React, { useCallback, useEffect, useMemo } from 'react'
 import { EMPTY, from } from 'rxjs'
 import { switchMap } from 'rxjs/operators'
 
@@ -18,8 +15,6 @@
 import { ThemeProps } from '@sourcegraph/shared/src/theme'
 import { isErrorLike } from '@sourcegraph/shared/src/util/errors'
 import { useObservable } from '@sourcegraph/shared/src/util/useObservable'
-
->>>>>>> f412e009
 import {
     PatternTypeProps,
     CaseSensitivityProps,
@@ -33,20 +28,10 @@
 } from '..'
 import { AuthenticatedUser } from '../../auth'
 import { BrandLogo } from '../../components/branding/BrandLogo'
-<<<<<<< HEAD
-import { VersionContextProps } from '../../../../shared/src/search/util'
-import { VersionContext } from '../../schema/site.schema'
-import { InsightsViewGrid } from '../../insights/components'
-import { useObservable } from '../../../../shared/src/util/useObservable'
-import { isErrorLike } from '../../../../shared/src/util/errors'
-import { EMPTY, from } from 'rxjs'
-import classNames from 'classnames'
-=======
 import { SyntaxHighlightedSearchQuery } from '../../components/SyntaxHighlightedSearchQuery'
 import { getCombinedViews } from '../../insights/backend'
 import { KeyboardShortcutsProps } from '../../keyboardShortcuts/keyboardShortcuts'
-import { ViewGrid } from '../../repo/tree/ViewGrid'
->>>>>>> f412e009
+import { InsightsViewGrid } from '../../insights/components'
 import { repogroupList, homepageLanguageList } from '../../repogroups/HomepageConfig'
 import { Settings } from '../../schema/settings.schema'
 import { VersionContext } from '../../schema/site.schema'
@@ -55,14 +40,7 @@
 
 import { PrivateCodeCta } from './PrivateCodeCta'
 import { SearchPageFooter } from './SearchPageFooter'
-<<<<<<< HEAD
-import { SyntaxHighlightedSearchQuery } from '../../components/SyntaxHighlightedSearchQuery'
-import { switchMap } from 'rxjs/operators'
-import { wrapRemoteObservable } from '../../../../shared/src/api/client/api/common'
-import { InsightsApiContext } from '../../insights/core/backend/api-provider';
-=======
 import { SearchPageInput } from './SearchPageInput'
->>>>>>> f412e009
 
 export interface SearchPageProps
     extends SettingsCascadeProps<Settings>,
