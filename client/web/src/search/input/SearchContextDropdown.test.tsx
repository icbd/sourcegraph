import { mount } from 'enzyme'
import sinon from 'sinon'
import React from 'react'
import * as H from 'history'
import { of } from 'rxjs'
import { SearchPatternType } from '../../graphql-operations'
import { Dropdown, DropdownItem, DropdownToggle } from 'reactstrap'
import { SearchContextDropdown, SearchContextDropdownProps } from './SearchContextDropdown'
<<<<<<< HEAD
import { MockIntersectionObserver } from '../../../../shared/src/util/MockIntersectionObserver'
import { ISearchContext } from '../../../../shared/src/graphql/schema'
=======
import { ISearchContext } from '@sourcegraph/shared/src/graphql/schema'
import { mockFetchSearchContexts } from '../../searchContexts/testHelpers'
>>>>>>> 6d3546ea

const mockFetchAutoDefinedSearchContexts = () =>
    of([
        {
            __typename: 'SearchContext',
            id: '1',
            spec: 'global',
            autoDefined: true,
            description: 'All repositories on Sourcegraph',
            repositories: [],
        },
    ] as ISearchContext[])

<<<<<<< HEAD
const mockFetchSearchContexts = (first: number, query?: string, after?: string | null) => {
    const result: ListSearchContextsResult['searchContexts'] = {
        nodes: [],
        pageInfo: {
            endCursor: null,
            hasNextPage: false,
        },
        totalCount: 0,
    }
    return of(result)
}

=======
>>>>>>> 6d3546ea
describe('SearchContextDropdown', () => {
    const defaultProps: SearchContextDropdownProps = {
        query: '',
        fetchAutoDefinedSearchContexts: mockFetchAutoDefinedSearchContexts(),
        fetchSearchContexts: mockFetchSearchContexts,
        defaultSearchContextSpec: '',
        selectedSearchContextSpec: '',
        setSelectedSearchContextSpec: () => {},
        history: H.createMemoryHistory(),
        caseSensitive: true,
        patternType: SearchPatternType.literal,
        versionContext: undefined,
        submitSearch: () => {},
    }
    const RealIntersectionObserver = window.IntersectionObserver

    beforeAll(() => {
        window.IntersectionObserver = MockIntersectionObserver
    })

    afterAll(() => {
        window.IntersectionObserver = RealIntersectionObserver
    })
    it('should start closed', () => {
        const element = mount(<SearchContextDropdown {...defaultProps} />)
        const button = element.find(Dropdown)
        expect(button.prop('isOpen')).toBe(false)
    })

    it('should open when toggle event happens', () => {
        const element = mount(<SearchContextDropdown {...defaultProps} />)
        let button = element.find(Dropdown)
        button.invoke('toggle')?.(new MouseEvent('click') as any)

        button = element.find(Dropdown)
        expect(button.prop('isOpen')).toBe(true)
    })

    it('should close if toggle event happens again', () => {
        const element = mount(<SearchContextDropdown {...defaultProps} />)
        let button = element.find(Dropdown)
        button.invoke('toggle')?.(new MouseEvent('click') as any)

        button = element.find(Dropdown)
        button.invoke('toggle')?.(new MouseEvent('click') as any)

        button = element.find(Dropdown)
        expect(button.prop('isOpen')).toBe(false)
    })

    it('should be enabled if query is empty', () => {
        const element = mount(<SearchContextDropdown {...defaultProps} />)
        const dropdown = element.find(DropdownToggle)
        expect(dropdown.prop('disabled')).toBe(false)
        expect(dropdown.prop('data-tooltip')).toBe('')
    })

    it('should be enabled if query does not contain context filter', () => {
        const element = mount(<SearchContextDropdown {...defaultProps} query="test (repo:foo or repogroup:python)" />)
        const dropdown = element.find(DropdownToggle)
        expect(dropdown.prop('disabled')).toBe(false)
        expect(dropdown.prop('data-tooltip')).toBe('')
    })

    it('should be disabled if query contains context filter', () => {
        const element = mount(
            <SearchContextDropdown {...defaultProps} query="test (context:foo or repogroup:python)" />
        )
        const dropdown = element.find(DropdownToggle)
        expect(dropdown.prop('disabled')).toBe(true)
        expect(dropdown.prop('data-tooltip')).toBe('Overridden by query')
    })

    it('should submit search on item click', () => {
        const submitSearch = sinon.spy()
        const element = mount(<SearchContextDropdown {...defaultProps} submitSearch={submitSearch} query="test" />)
        const item = element.find(DropdownItem).at(0)
        item.simulate('click')

        sinon.assert.calledOnce(submitSearch)
    })

    it('should not submit search if query is empty', () => {
        const submitSearch = sinon.spy()
        const element = mount(<SearchContextDropdown {...defaultProps} submitSearch={submitSearch} query="" />)
        const item = element.find(DropdownItem).at(0)
        item.simulate('click')

        sinon.assert.notCalled(submitSearch)
    })
})<|MERGE_RESOLUTION|>--- conflicted
+++ resolved
@@ -6,13 +6,9 @@
 import { SearchPatternType } from '../../graphql-operations'
 import { Dropdown, DropdownItem, DropdownToggle } from 'reactstrap'
 import { SearchContextDropdown, SearchContextDropdownProps } from './SearchContextDropdown'
-<<<<<<< HEAD
 import { MockIntersectionObserver } from '../../../../shared/src/util/MockIntersectionObserver'
 import { ISearchContext } from '../../../../shared/src/graphql/schema'
-=======
-import { ISearchContext } from '@sourcegraph/shared/src/graphql/schema'
 import { mockFetchSearchContexts } from '../../searchContexts/testHelpers'
->>>>>>> 6d3546ea
 
 const mockFetchAutoDefinedSearchContexts = () =>
     of([
@@ -26,21 +22,6 @@
         },
     ] as ISearchContext[])
 
-<<<<<<< HEAD
-const mockFetchSearchContexts = (first: number, query?: string, after?: string | null) => {
-    const result: ListSearchContextsResult['searchContexts'] = {
-        nodes: [],
-        pageInfo: {
-            endCursor: null,
-            hasNextPage: false,
-        },
-        totalCount: 0,
-    }
-    return of(result)
-}
-
-=======
->>>>>>> 6d3546ea
 describe('SearchContextDropdown', () => {
     const defaultProps: SearchContextDropdownProps = {
         query: '',
