import React from 'react'

import { KeyboardShortcut } from '@sourcegraph/shared/src/keyboardShortcuts'
import { ThemeProps } from '@sourcegraph/shared/src/theme'

<<<<<<< HEAD
import { CaseSensitivityProps, CopyQueryButtonProps, PatternTypeProps, SearchContextInputProps } from '..'
=======
import { CopyQueryButtonProps, SearchContextProps } from '..'
import { VersionContextDropdown } from '../../nav/VersionContextDropdown'
import { VersionContext } from '../../schema/site.schema'
>>>>>>> f494fcb2
import { QueryState, submitSearch } from '../helpers'

import { LazyMonacoQueryInput } from './LazyMonacoQueryInput'
import styles from './SearchBox.module.scss'
import { SearchContextDropdown } from './SearchContextDropdown'
import { Toggles, TogglesProps } from './toggles/Toggles'

export interface SearchBoxProps
    extends Omit<TogglesProps, 'navbarSearchQuery'>,
        ThemeProps,
<<<<<<< HEAD
        CaseSensitivityProps,
        PatternTypeProps,
        SearchContextInputProps,
=======
        Omit<
            SearchContextProps,
            'convertVersionContextToSearchContext' | 'isSearchContextSpecAvailable' | 'fetchSearchContext'
        >,
>>>>>>> f494fcb2
        CopyQueryButtonProps {
    isSourcegraphDotCom: boolean // significant for query suggestions
    queryState: QueryState
    onChange: (newState: QueryState) => void
    onSubmit: () => void
    onFocus?: () => void
    onCompletionItemSelected?: () => void
    onSuggestionsInitialized?: (actions: { trigger: () => void }) => void
    autoFocus?: boolean
    keyboardShortcutForFocus?: KeyboardShortcut
    submitSearchOnSearchContextChange?: boolean
    setVersionContext: (versionContext: string | undefined) => Promise<void>
    availableVersionContexts: VersionContext[] | undefined

    /** Whether globbing is enabled for filters. */
    globbing: boolean

    /** Whether to additionally highlight or provide hovers for tokens, e.g., regexp character sets. */
    enableSmartQuery: boolean

    /** Whether comments are parsed and highlighted */
    interpretComments?: boolean

    /** Don't show the version contexts dropdown. */
    hideVersionContexts?: boolean
}

export const SearchBox: React.FunctionComponent<SearchBoxProps> = props => {
    const { queryState } = props

    return (
        <div className={styles.searchBox}>
            {!props.hideVersionContexts && (
                <VersionContextDropdown
                    history={props.history}
                    caseSensitive={props.caseSensitive}
                    patternType={props.patternType}
                    navbarSearchQuery={queryState.query}
                    versionContext={props.versionContext}
                    setVersionContext={props.setVersionContext}
                    availableVersionContexts={props.availableVersionContexts}
                    selectedSearchContextSpec={props.selectedSearchContextSpec}
                />
            )}
            {props.showSearchContext && (
                <SearchContextDropdown query={queryState.query} submitSearch={submitSearch} {...props} />
            )}
            <div className={`${styles.searchBoxFocusContainer} flex-shrink-past-contents`}>
                <LazyMonacoQueryInput {...props} />
                <Toggles {...props} navbarSearchQuery={queryState.query} className={styles.searchBoxToggleContainer} />
            </div>
        </div>
    )
}<|MERGE_RESOLUTION|>--- conflicted
+++ resolved
@@ -3,13 +3,9 @@
 import { KeyboardShortcut } from '@sourcegraph/shared/src/keyboardShortcuts'
 import { ThemeProps } from '@sourcegraph/shared/src/theme'
 
-<<<<<<< HEAD
-import { CaseSensitivityProps, CopyQueryButtonProps, PatternTypeProps, SearchContextInputProps } from '..'
-=======
-import { CopyQueryButtonProps, SearchContextProps } from '..'
+import { CopyQueryButtonProps, SearchContextInputProps } from '..'
 import { VersionContextDropdown } from '../../nav/VersionContextDropdown'
 import { VersionContext } from '../../schema/site.schema'
->>>>>>> f494fcb2
 import { QueryState, submitSearch } from '../helpers'
 
 import { LazyMonacoQueryInput } from './LazyMonacoQueryInput'
@@ -20,16 +16,7 @@
 export interface SearchBoxProps
     extends Omit<TogglesProps, 'navbarSearchQuery'>,
         ThemeProps,
-<<<<<<< HEAD
-        CaseSensitivityProps,
-        PatternTypeProps,
         SearchContextInputProps,
-=======
-        Omit<
-            SearchContextProps,
-            'convertVersionContextToSearchContext' | 'isSearchContextSpecAvailable' | 'fetchSearchContext'
-        >,
->>>>>>> f494fcb2
         CopyQueryButtonProps {
     isSourcegraphDotCom: boolean // significant for query suggestions
     queryState: QueryState
