--- conflicted
+++ resolved
@@ -24,21 +24,16 @@
                             codeHostIntegrationMessaging={
                                 integrationType === 'native integration' ? 'native-integration' : 'browser-extension'
                             }
-<<<<<<< HEAD
                             externalURLs={
                                 serviceKind
                                     ? [
                                           {
-                                              __typename: 'ExternalLink',
                                               url: '',
                                               serviceKind,
                                           },
                                       ]
                                     : []
                             }
-=======
-                            externalURLs={serviceType ? [{ url: '', serviceType }] : []}
->>>>>>> 1237cea8
                         />
                     )
                 ).toMatchSnapshot()
